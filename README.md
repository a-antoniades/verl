<<<<<<< HEAD
### FORK and DEBUG with Agent Data

To run the project with debugging enabled and agent data, execute the following command in your terminal:
```bash
bash examples/grpo_trainer/run_qwen2-7b_seq_balance_debug.sh
```
After running the project, you can view the data using the Jupyter notebook located at `notebooks/view_data.ipynb`.


<h1 style="text-align: center;">veRL: Volcano Engine Reinforcement Learning for LLM</h1>
=======
<h1 style="text-align: center;">verl: Volcano Engine Reinforcement Learning for LLM</h1>
>>>>>>> 3b18b0eb

verl is a flexible, efficient and production-ready RL training library for large language models (LLMs).

verl is the open-source version of **[HybridFlow: A Flexible and Efficient RLHF Framework](https://arxiv.org/abs/2409.19256v2)** paper.

verl is flexible and easy to use with:

- **Easy extension of diverse RL algorithms**: The Hybrid programming model combines the strengths of single-controller and multi-controller paradigms to enable flexible representation and efficient execution of complex Post-Training dataflows. Allowing users to build RL dataflows in a few lines of code.

- **Seamless integration of existing LLM infra with modular APIs**: Decouples computation and data dependencies, enabling seamless integration with existing LLM frameworks, such as PyTorch FSDP, Megatron-LM and vLLM. Moreover, users can easily extend to other LLM training and inference frameworks.

- **Flexible device mapping**: Supports various placement of models onto different sets of GPUs for efficient resource utilization and scalability across different cluster sizes.

- Readily integration with popular HuggingFace models


verl is fast with:

- **State-of-the-art throughput**: By seamlessly integrating existing SOTA LLM training and inference frameworks, verl achieves high generation and training throughput.

- **Efficient actor model resharding with 3D-HybridEngine**: Eliminates memory redundancy and significantly reduces communication overhead during transitions between training and generation phases.

<p align="center">
| <a href="https://verl.readthedocs.io/en/latest/index.html"><b>Documentation</b></a> | <a href="https://arxiv.org/abs/2409.19256v2"><b>Paper</b></a> | <a href="https://join.slack.com/t/verlgroup/shared_invite/zt-2w5p9o4c3-yy0x2Q56s_VlGLsJ93A6vA"><b>Slack</b></a> | <a href="https://raw.githubusercontent.com/eric-haibin-lin/verl-community/refs/heads/main/WeChat.JPG"><b>Wechat</b></a> | <a href="https://x.com/verl_project"><b>Twitter</b></a>

<!-- <a href=""><b>Slides</b></a> | -->
</p>

## News
- [2025/3] We will present verl(HybridFlow) at [EuroSys 2025](https://2025.eurosys.org/). See you in Rotterdam!
- [2025/3] We will introduce the programming model of verl at the [vLLM Beijing Meetup](https://mp.weixin.qq.com/s/n77GibL2corAtQHtVEAzfg) on 3/16. See you in Beijing!
- [2025/2] verl v0.2.0.post1 is released! See [release note](https://github.com/volcengine/verl/releases/) for details.
- [2025/2] We presented verl in the [Bytedance/NVIDIA/Anyscale Ray Meetup](https://lu.ma/ji7atxux). See you in San Jose!
- [2025/1] [Doubao-1.5-pro](https://team.doubao.com/zh/special/doubao_1_5_pro) is released with SOTA-level performance on LLM & VLM. The RL scaling preview model is trained using verl, reaching OpenAI O1-level performance on math benchmarks (70.0 pass@1 on AIME).
- [2024/12] The team presented <a href="https://neurips.cc/Expo/Conferences/2024/workshop/100677">Post-training LLMs: From Algorithms to Infrastructure</a> at NeurIPS 2024. [Slides](https://github.com/eric-haibin-lin/verl-data/tree/neurips) and [video](https://neurips.cc/Expo/Conferences/2024/workshop/100677) available.
- [2024/12] verl is presented at Ray Forward 2024. Slides available [here](https://github.com/eric-haibin-lin/verl-community/blob/main/slides/Ray_Forward_2024_%E5%B7%AB%E9%94%A1%E6%96%8C.pdf).
- [2024/10] verl is presented at Ray Summit. [Youtube video](https://www.youtube.com/watch?v=MrhMcXkXvJU&list=PLzTswPQNepXntmT8jr9WaNfqQ60QwW7-U&index=37) available.
- [2024/08] HybridFlow (verl) is accepted to EuroSys 2025.

## Key Features

- **FSDP** and **Megatron-LM** for training.
- **vLLM** and **HF Transformers** for rollout generation, **SGLang** support coming soon.
- Compatible with Hugging Face Transformers and Modelscope Hub.
- Supervised fine-tuning.
- Reinforcement learning with [PPO](examples/ppo_trainer/), [GRPO](examples/grpo_trainer/), [ReMax](examples/remax_trainer/), [Reinforce++](https://verl.readthedocs.io/en/latest/examples/config.html#algorithm), [RLOO](examples/rloo_trainer/), [PRIME](recipe/prime/), etc.
  - Support model-based reward and function-based reward (verifiable reward)
  - Support vision-language models (VLMs) and [multi-modal RL](examples/grpo_trainer/run_qwen2_5_vl-7b.sh)
- Flash attention 2, [sequence packing](examples/ppo_trainer/run_qwen2-7b_seq_balance.sh), [sequence parallelism](examples/ppo_trainer/run_deepseek7b_llm_sp2.sh) support via DeepSpeed Ulysses, [LoRA](examples/sft/gsm8k/run_qwen_05_peft.sh), [Liger-kernel](examples/sft/gsm8k/run_qwen_05_sp2_liger.sh).
- Scales up to 70B models and hundreds of GPUs.
- Experiment tracking with wandb, swanlab, mlflow and tensorboard.

## Upcoming Features
- Reward model training
- DPO training
- DeepSeek integration with Megatron v0.11
- SGLang integration

## Getting Started

**Quickstart:**
- [Installation](https://verl.readthedocs.io/en/latest/start/install.html)
- [Quickstart](https://verl.readthedocs.io/en/latest/start/quickstart.html)
- [Programming Guide](https://verl.readthedocs.io/en/latest/hybrid_flow.html)

**Running a PPO example step-by-step:**
- Data and Reward Preparation
  - [Prepare Data for Post-Training](https://verl.readthedocs.io/en/latest/preparation/prepare_data.html)
  - [Implement Reward Function for Dataset](https://verl.readthedocs.io/en/latest/preparation/reward_function.html)
- Understanding the PPO Example
  - [PPO Example Architecture](https://verl.readthedocs.io/en/latest/examples/ppo_code_architecture.html)
  - [Config Explanation](https://verl.readthedocs.io/en/latest/examples/config.html)
  - [Run GSM8K Example](https://verl.readthedocs.io/en/latest/examples/gsm8k_example.html)

**Reproducible algorithm baselines:**
- [PPO, GRPO, ReMax](https://verl.readthedocs.io/en/latest/experiment/ppo.html)

**For code explanation and advance usage (extension):**
- PPO Trainer and Workers
  - [PPO Ray Trainer](https://verl.readthedocs.io/en/latest/workers/ray_trainer.html)
  - [PyTorch FSDP Backend](https://verl.readthedocs.io/en/latest/workers/fsdp_workers.html)
  - [Megatron-LM Backend](https://verl.readthedocs.io/en/latest/index.html)
- Advance Usage and Extension
  - [Ray API design tutorial](https://verl.readthedocs.io/en/latest/advance/placement.html)
  - [Extend to Other RL(HF) algorithms](https://verl.readthedocs.io/en/latest/advance/dpo_extension.html)
  - [Add Models with the FSDP Backend](https://verl.readthedocs.io/en/latest/advance/fsdp_extension.html)
  - [Add Models with the Megatron-LM Backend](https://verl.readthedocs.io/en/latest/advance/megatron_extension.html)
  - [Deployment using Separate GPU Resources](https://github.com/volcengine/verl/tree/main/examples/split_placement)

**Blogs from the community**
- [使用verl进行GRPO分布式强化学习训练最佳实践](https://www.volcengine.com/docs/6459/1463942)
- [HybridFlow veRL 原文浅析](https://github.com/zhaochenyang20/Awesome-ML-SYS-Tutorial/blob/main/rlhf/verl/readme.md)
- [最高提升20倍吞吐量！豆包大模型团队发布全新 RLHF 框架，现已开源！](https://team.doubao.com/en/blog/%E6%9C%80%E9%AB%98%E6%8F%90%E5%8D%8720%E5%80%8D%E5%90%9E%E5%90%90%E9%87%8F-%E8%B1%86%E5%8C%85%E5%A4%A7%E6%A8%A1%E5%9E%8B%E5%9B%A2%E9%98%9F%E5%8F%91%E5%B8%83%E5%85%A8%E6%96%B0-rlhf-%E6%A1%86%E6%9E%B6-%E7%8E%B0%E5%B7%B2%E5%BC%80%E6%BA%90)

Checkout this [Jupyter Notebook](https://github.com/volcengine/verl/tree/main/examples/ppo_trainer/verl_getting_started.ipynb) to get started with PPO training with a single 24GB L4 GPU (**FREE** GPU quota provided by [Lighting Studio](https://lightning.ai/hlin-verl/studios/verl-getting-started))!

## Performance Tuning Guide
The performance is essential for on-policy RL algorithm. We write a detailed performance tuning guide to allow people tune the performance. See [here](https://verl.readthedocs.io/en/latest/perf/perf_tuning.html) for more details.

## vLLM v0.7 integration preview
We have released a testing version of veRL that supports vLLM>=0.7.0. Please refer to [this document](https://github.com/volcengine/verl/blob/main/docs/README_vllm0.7.md) for installation guide and more information.

## Citation and acknowledgement

If you find the project helpful, please cite:
- [HybridFlow: A Flexible and Efficient RLHF Framework](https://arxiv.org/abs/2409.19256v2)
- [A Framework for Training Large Language Models for Code Generation via Proximal Policy Optimization](https://i.cs.hku.hk/~cwu/papers/gmsheng-NL2Code24.pdf)

```tex
@article{sheng2024hybridflow,
  title   = {HybridFlow: A Flexible and Efficient RLHF Framework},
  author  = {Guangming Sheng and Chi Zhang and Zilingfeng Ye and Xibin Wu and Wang Zhang and Ru Zhang and Yanghua Peng and Haibin Lin and Chuan Wu},
  year    = {2024},
  journal = {arXiv preprint arXiv: 2409.19256}
}
```

verl is inspired by the design of Nemo-Aligner, Deepspeed-chat and OpenRLHF. The project is adopted and supported by Anyscale, Bytedance, LMSys.org, Shanghai AI Lab, Tsinghua University, UC Berkeley, UCLA, UIUC, University of Hong Kong, and many more.

## Awesome work using verl
- [TinyZero](https://github.com/Jiayi-Pan/TinyZero): a reproduction of **DeepSeek R1 Zero** recipe for reasoning tasks
- [PRIME](https://github.com/PRIME-RL/PRIME): Process reinforcement through implicit rewards
- [RAGEN](https://github.com/ZihanWang314/ragen): a general-purpose reasoning **agent** training framework
- [Logic-RL](https://github.com/Unakar/Logic-RL): a reproduction of DeepSeek R1 Zero on 2K Tiny Logic Puzzle Dataset.
- [SkyThought](https://github.com/NovaSky-AI/SkyThought): RL training for Sky-T1-7B by NovaSky AI team.
- [deepscaler](https://github.com/agentica-project/deepscaler): iterative context scaling with GRPO
- [critic-rl](https://github.com/HKUNLP/critic-rl): LLM critics for code generation
- [Easy-R1](https://github.com/hiyouga/EasyR1): **Multi-modal** RL training framework
- [self-rewarding-reasoning-LLM](https://arxiv.org/pdf/2502.19613): self-rewarding and correction with **generative reward models**
- [Search-R1](https://github.com/PeterGriffinJin/Search-R1): RL with reasoning and **searching (tool-call)** interleaved LLMs
- [Code-R1](https://github.com/ganler/code-r1): Reproducing R1 for **Code** with Reliable Rewards
- [DQO](https://arxiv.org/abs/2410.09302): Enhancing multi-Step reasoning abilities of language models through direct Q-function optimization
- [FIRE](https://arxiv.org/abs/2410.21236): Flaming-hot initiation with regular execution sampling for large language models
- [ReSearch](https://github.com/Agent-RL/ReSearch): Learning to **Re**ason with **Search** for LLMs via Reinforcement Learning
- [DeepRetrieval](https://github.com/pat-jj/DeepRetrieval): Let LLMs learn to **search** and **retrieve** desirable docs with RL
- [cognitive-behaviors](https://github.com/kanishkg/cognitive-behaviors): Cognitive Behaviors that Enable Self-Improving Reasoners, or, Four Habits of Highly Effective STaRs
- [MetaSpatial](https://github.com/PzySeere/MetaSpatial): Reinforcing 3D Spatial Reasoning in VLMs for the Metaverse

## Contribution Guide
Contributions from the community are welcome! Please checkout our [roadmap](https://github.com/volcengine/verl/issues/22) and [release plan](https://github.com/volcengine/verl/issues/354).

### Code formatting
We use yapf (Google style) to enforce strict code formatting when reviewing PRs. To reformat you code locally, make sure you installed **latest** `yapf`
```bash
pip3 install yapf --upgrade
```
Then, make sure you are at top level of verl repo and run
```bash
bash scripts/format.sh
```
We are HIRING! Send us an [email](mailto:haibin.lin@bytedance.com) if you are interested in internship/FTE opportunities in MLSys/LLM reasoning/multimodal alignment.<|MERGE_RESOLUTION|>--- conflicted
+++ resolved
@@ -1,4 +1,3 @@
-<<<<<<< HEAD
 ### FORK and DEBUG with Agent Data
 
 To run the project with debugging enabled and agent data, execute the following command in your terminal:
@@ -9,9 +8,7 @@
 
 
 <h1 style="text-align: center;">veRL: Volcano Engine Reinforcement Learning for LLM</h1>
-=======
 <h1 style="text-align: center;">verl: Volcano Engine Reinforcement Learning for LLM</h1>
->>>>>>> 3b18b0eb
 
 verl is a flexible, efficient and production-ready RL training library for large language models (LLMs).
 
