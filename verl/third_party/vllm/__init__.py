# Copyright 2024 Bytedance Ltd. and/or its affiliates
#
# Licensed under the Apache License, Version 2.0 (the "License");
# you may not use this file except in compliance with the License.
# You may obtain a copy of the License at
#
#     http://www.apache.org/licenses/LICENSE-2.0
#
# Unless required by applicable law or agreed to in writing, software
# distributed under the License is distributed on an "AS IS" BASIS,
# WITHOUT WARRANTIES OR CONDITIONS OF ANY KIND, either express or implied.
# See the License for the specific language governing permissions and
# limitations under the License.

from importlib.metadata import version, PackageNotFoundError
from packaging import version as vs


def get_version(pkg):
    try:
        return version(pkg)
    except PackageNotFoundError:
        return None


package_name = 'vllm'
package_version = get_version(package_name)
vllm_version = None

if package_version == '0.3.1':
    vllm_version = '0.3.1'
    from .vllm_v_0_3_1.llm import LLM
    from .vllm_v_0_3_1.llm import LLMEngine
    from .vllm_v_0_3_1 import parallel_state
elif package_version == '0.4.2':
    vllm_version = '0.4.2'
    from .vllm_v_0_4_2.llm import LLM
    from .vllm_v_0_4_2.llm import LLMEngine
    from .vllm_v_0_4_2 import parallel_state
elif package_version == '0.5.4':
    vllm_version = '0.5.4'
    from .vllm_v_0_5_4.llm import LLM
    from .vllm_v_0_5_4.llm import LLMEngine
    from .vllm_v_0_5_4 import parallel_state
elif package_version == '0.6.3':
    vllm_version = '0.6.3'
    from .vllm_v_0_6_3.llm import LLM
    from .vllm_v_0_6_3.llm import LLMEngine
    from .vllm_v_0_6_3 import parallel_state
<<<<<<< HEAD
    from .vllm_v_0_6_3.async_llm_engine import AsyncLLMEngine, AsyncEngineArgs
=======
elif package_version == '0.6.3+rocm624':
    vllm_version = '0.6.3'
    from .vllm_v_0_6_3.llm import LLM
    from .vllm_v_0_6_3.llm import LLMEngine
    from .vllm_v_0_6_3 import parallel_state
elif vs.parse(package_version) >= vs.parse('0.7.0'):
    # From 0.6.6.post2 on, vllm supports SPMD inference
    # See https://github.com/vllm-project/vllm/pull/12071

    from vllm import LLM
    from vllm.distributed import parallel_state
>>>>>>> 3b18b0eb
else:
    raise ValueError(
        f'vllm version {package_version} not supported. Currently supported versions are 0.3.1, 0.4.2, 0.5.4, 0.6.3 and 0.7.0+'
    )<|MERGE_RESOLUTION|>--- conflicted
+++ resolved
@@ -47,9 +47,7 @@
     from .vllm_v_0_6_3.llm import LLM
     from .vllm_v_0_6_3.llm import LLMEngine
     from .vllm_v_0_6_3 import parallel_state
-<<<<<<< HEAD
     from .vllm_v_0_6_3.async_llm_engine import AsyncLLMEngine, AsyncEngineArgs
-=======
 elif package_version == '0.6.3+rocm624':
     vllm_version = '0.6.3'
     from .vllm_v_0_6_3.llm import LLM
@@ -61,7 +59,6 @@
 
     from vllm import LLM
     from vllm.distributed import parallel_state
->>>>>>> 3b18b0eb
 else:
     raise ValueError(
         f'vllm version {package_version} not supported. Currently supported versions are 0.3.1, 0.4.2, 0.5.4, 0.6.3 and 0.7.0+'
