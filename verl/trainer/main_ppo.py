--- conflicted
+++ resolved
@@ -54,14 +54,6 @@
 
 @hydra.main(config_path='config', config_name='ppo_trainer', version_base=None)
 def main(config):
-<<<<<<< HEAD
-    logger.debug("Starting main function")
-    run_ppo(config)
-
-
-def run_ppo(config) -> None:
-=======
->>>>>>> c3e530de
     # TODO(linjunrong.ocss884): this ENV is left for resolving SGLang conflict with ray devices
     # isolation, will solve in the future
     os.environ["ENSURE_CUDA_VISIBLE_DEVICES"] = os.environ.get('CUDA_VISIBLE_DEVICES', '')
@@ -157,44 +149,6 @@
             reward_manager_cls = PrimeRewardManager
         else:
             raise NotImplementedError
-<<<<<<< HEAD
-        role_worker_mapping[Role.RewardModel] = ray.remote(RewardModelWorker)
-        mapping[Role.RewardModel] = global_pool_id
-
-    reward_manager_name = config.reward_model.get("reward_manager", "naive")
-    if reward_manager_name == 'naive':
-        from verl.workers.reward_manager import NaiveRewardManager
-        reward_manager_cls = NaiveRewardManager
-    elif reward_manager_name == 'prime':
-        from verl.workers.reward_manager import PrimeRewardManager
-        reward_manager_cls = PrimeRewardManager
-    else:
-        raise NotImplementedError
-
-    compute_score = get_custom_reward_fn(config)
-    reward_fn = reward_manager_cls(tokenizer=tokenizer, num_examine=0, compute_score=compute_score)
-
-    # Note that we always use function-based RM for validation
-    val_reward_fn = reward_manager_cls(tokenizer=tokenizer, num_examine=1, compute_score=compute_score)
-
-    resource_pool_manager = ResourcePoolManager(resource_pool_spec=resource_pool_spec, mapping=mapping)
-
-    trainer = RayPPOTrainer(config=config,
-                            tokenizer=tokenizer,
-                            processor=processor,
-                            role_worker_mapping=role_worker_mapping,
-                            resource_pool_manager=resource_pool_manager,
-                            ray_worker_group_cls=ray_worker_group_cls,
-                            reward_fn=reward_fn,
-                            val_reward_fn=val_reward_fn)
-    logger.debug("Initialized RayPPOTrainer")
-    
-    logger.debug("Initializing workers")
-    trainer.init_workers()
-    
-    logger.debug("Starting training")
-    trainer.fit()
-=======
 
         compute_score = get_custom_reward_fn(config)
         reward_fn = reward_manager_cls(tokenizer=tokenizer, num_examine=0, compute_score=compute_score)
@@ -214,7 +168,6 @@
                                 val_reward_fn=val_reward_fn)
         trainer.init_workers()
         trainer.fit()
->>>>>>> c3e530de
 
 
 if __name__ == '__main__':
